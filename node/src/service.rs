//! Service and ServiceFactory implementation. Specialized wrapper over substrate service.

use node_template_runtime::{self, opaque::Block, RuntimeApi};
use sc_client_api::{ExecutorProvider, RemoteBackend};
use sc_consensus_aura::{ImportQueueParams, SlotProportion, StartAuraParams};
<<<<<<< HEAD
use sc_executor::native_executor_instance;
pub use sc_executor::NativeExecutor;
=======
pub use sc_executor::NativeElseWasmExecutor;
>>>>>>> 865c0c01
use sc_finality_grandpa::SharedVoterState;
use sc_keystore::LocalKeystore;
use sc_service::{error::Error as ServiceError, Configuration, TaskManager};
use sc_telemetry::{Telemetry, TelemetryWorker};
use sp_consensus::SlotData;
use sp_consensus_aura::sr25519::AuthorityPair as AuraPair;
use std::{sync::Arc, time::Duration};

// Our native executor instance.
pub struct ExecutorDispatch;

impl sc_executor::NativeExecutionDispatch for ExecutorDispatch {
	type ExtendHostFunctions = frame_benchmarking::benchmarking::HostFunctions;

	fn dispatch(method: &str, data: &[u8]) -> Option<Vec<u8>> {
		node_template_runtime::api::dispatch(method, data)
	}

	fn native_version() -> sc_executor::NativeVersion {
		node_template_runtime::native_version()
	}
}

type FullClient =
	sc_service::TFullClient<Block, RuntimeApi, NativeElseWasmExecutor<ExecutorDispatch>>;
type FullBackend = sc_service::TFullBackend<Block>;
type FullSelectChain = sc_consensus::LongestChain<FullBackend, Block>;

pub fn new_partial(
	config: &Configuration,
) -> Result<
	sc_service::PartialComponents<
		FullClient,
		FullBackend,
		FullSelectChain,
		sc_consensus::DefaultImportQueue<Block, FullClient>,
		sc_transaction_pool::FullPool<Block, FullClient>,
		(
			sc_finality_grandpa::GrandpaBlockImport<
				FullBackend,
				Block,
				FullClient,
				FullSelectChain,
			>,
			sc_finality_grandpa::LinkHalf<Block, FullClient, FullSelectChain>,
			Option<Telemetry>,
		),
	>,
	ServiceError,
> {
	if config.keystore_remote.is_some() {
		return Err(ServiceError::Other(format!("Remote Keystores are not supported.")))
	}

	let telemetry = config
		.telemetry_endpoints
		.clone()
		.filter(|x| !x.is_empty())
		.map(|endpoints| -> Result<_, sc_telemetry::Error> {
			let worker = TelemetryWorker::new(16)?;
			let telemetry = worker.handle().new_telemetry(endpoints);
			Ok((worker, telemetry))
		})
		.transpose()?;
<<<<<<< HEAD

	let (client, backend, keystore_container, task_manager) =
		sc_service::new_full_parts::<Block, RuntimeApi, Executor>(
			&config,
			telemetry.as_ref().map(|(_, telemetry)| telemetry.handle()),
=======

	let executor = NativeElseWasmExecutor::<ExecutorDispatch>::new(
		config.wasm_method,
		config.default_heap_pages,
		config.max_runtime_instances,
	);

	let (client, backend, keystore_container, task_manager) =
		sc_service::new_full_parts::<Block, RuntimeApi, _>(
			&config,
			telemetry.as_ref().map(|(_, telemetry)| telemetry.handle()),
			executor,
>>>>>>> 865c0c01
		)?;
	let client = Arc::new(client);

	let telemetry = telemetry.map(|(worker, telemetry)| {
		task_manager.spawn_handle().spawn("telemetry", worker.run());
		telemetry
	});

	let select_chain = sc_consensus::LongestChain::new(backend.clone());

	let transaction_pool = sc_transaction_pool::BasicPool::new_full(
		config.transaction_pool.clone(),
		config.role.is_authority().into(),
		config.prometheus_registry(),
		task_manager.spawn_essential_handle(),
		client.clone(),
	);

	let (grandpa_block_import, grandpa_link) = sc_finality_grandpa::block_import(
		client.clone(),
		&(client.clone() as Arc<_>),
		select_chain.clone(),
		telemetry.as_ref().map(|x| x.handle()),
	)?;

	let slot_duration = sc_consensus_aura::slot_duration(&*client)?.slot_duration();

	let import_queue =
		sc_consensus_aura::import_queue::<AuraPair, _, _, _, _, _, _>(ImportQueueParams {
			block_import: grandpa_block_import.clone(),
			justification_import: Some(Box::new(grandpa_block_import.clone())),
			client: client.clone(),
			create_inherent_data_providers: move |_, ()| async move {
				let timestamp = sp_timestamp::InherentDataProvider::from_system_time();

				let slot =
					sp_consensus_aura::inherents::InherentDataProvider::from_timestamp_and_duration(
						*timestamp,
						slot_duration,
					);

				Ok((timestamp, slot))
			},
			spawner: &task_manager.spawn_essential_handle(),
			can_author_with: sp_consensus::CanAuthorWithNativeVersion::new(
				client.executor().clone(),
			),
			registry: config.prometheus_registry(),
			check_for_equivocation: Default::default(),
			telemetry: telemetry.as_ref().map(|x| x.handle()),
		})?;

	Ok(sc_service::PartialComponents {
		client,
		backend,
		task_manager,
		import_queue,
		keystore_container,
		select_chain,
		transaction_pool,
		other: (grandpa_block_import, grandpa_link, telemetry),
	})
}

fn remote_keystore(_url: &String) -> Result<Arc<LocalKeystore>, &'static str> {
	// FIXME: here would the concrete keystore be built,
	//        must return a concrete type (NOT `LocalKeystore`) that
	//        implements `CryptoStore` and `SyncCryptoStore`
	Err("Remote Keystore not supported.")
}

/// Builds a new service for a full client.
pub fn new_full(mut config: Configuration) -> Result<TaskManager, ServiceError> {
	let sc_service::PartialComponents {
		client,
		backend,
		mut task_manager,
		import_queue,
		mut keystore_container,
		select_chain,
		transaction_pool,
		other: (block_import, grandpa_link, mut telemetry),
	} = new_partial(&config)?;

	if let Some(url) = &config.keystore_remote {
		match remote_keystore(url) {
			Ok(k) => keystore_container.set_remote_keystore(k),
			Err(e) =>
				return Err(ServiceError::Other(format!(
					"Error hooking up remote keystore for {}: {}",
					url, e
				))),
		};
	}

	config.network.extra_sets.push(sc_finality_grandpa::grandpa_peers_set_config());
	let warp_sync = Arc::new(sc_finality_grandpa::warp_proof::NetworkProvider::new(
		backend.clone(),
		grandpa_link.shared_authority_set().clone(),
	));

	let (network, system_rpc_tx, network_starter) =
		sc_service::build_network(sc_service::BuildNetworkParams {
			config: &config,
			client: client.clone(),
			transaction_pool: transaction_pool.clone(),
			spawn_handle: task_manager.spawn_handle(),
			import_queue,
			on_demand: None,
			block_announce_validator_builder: None,
			warp_sync: Some(warp_sync),
		})?;

	if config.offchain_worker.enabled {
		sc_service::build_offchain_workers(
			&config,
			task_manager.spawn_handle(),
			client.clone(),
			network.clone(),
		);
	}

	let role = config.role.clone();
	let force_authoring = config.force_authoring;
	let backoff_authoring_blocks: Option<()> = None;
	let name = config.network.node_name.clone();
	let enable_grandpa = !config.disable_grandpa;
	let prometheus_registry = config.prometheus_registry().cloned();

	let rpc_extensions_builder = {
		let client = client.clone();
		let pool = transaction_pool.clone();

		Box::new(move |deny_unsafe, _| {
			let deps =
				crate::rpc::FullDeps { client: client.clone(), pool: pool.clone(), deny_unsafe };

			Ok(crate::rpc::create_full(deps))
		})
	};

	let _rpc_handlers = sc_service::spawn_tasks(sc_service::SpawnTasksParams {
		network: network.clone(),
		client: client.clone(),
		keystore: keystore_container.sync_keystore(),
		task_manager: &mut task_manager,
		transaction_pool: transaction_pool.clone(),
		rpc_extensions_builder,
		on_demand: None,
		remote_blockchain: None,
		backend,
		system_rpc_tx,
		config,
		telemetry: telemetry.as_mut(),
	})?;

	if role.is_authority() {
		let proposer_factory = sc_basic_authorship::ProposerFactory::new(
			task_manager.spawn_handle(),
			client.clone(),
			transaction_pool,
			prometheus_registry.as_ref(),
			telemetry.as_ref().map(|x| x.handle()),
		);

		let can_author_with =
			sp_consensus::CanAuthorWithNativeVersion::new(client.executor().clone());

		let slot_duration = sc_consensus_aura::slot_duration(&*client)?;
		let raw_slot_duration = slot_duration.slot_duration();

		let aura = sc_consensus_aura::start_aura::<AuraPair, _, _, _, _, _, _, _, _, _, _, _>(
			StartAuraParams {
				slot_duration,
				client: client.clone(),
				select_chain,
				block_import,
				proposer_factory,
				create_inherent_data_providers: move |_, ()| async move {
					let timestamp = sp_timestamp::InherentDataProvider::from_system_time();

					let slot =
						sp_consensus_aura::inherents::InherentDataProvider::from_timestamp_and_duration(
							*timestamp,
							raw_slot_duration,
						);

					Ok((timestamp, slot))
				},
				force_authoring,
				backoff_authoring_blocks,
				keystore: keystore_container.sync_keystore(),
				can_author_with,
				sync_oracle: network.clone(),
				justification_sync_link: network.clone(),
				block_proposal_slot_portion: SlotProportion::new(2f32 / 3f32),
				max_block_proposal_slot_portion: None,
				telemetry: telemetry.as_ref().map(|x| x.handle()),
			},
		)?;

		// the AURA authoring task is considered essential, i.e. if it
		// fails we take down the service with it.
		task_manager.spawn_essential_handle().spawn_blocking("aura", aura);
	}

	// if the node isn't actively participating in consensus then it doesn't
	// need a keystore, regardless of which protocol we use below.
	let keystore =
		if role.is_authority() { Some(keystore_container.sync_keystore()) } else { None };

	let grandpa_config = sc_finality_grandpa::Config {
		// FIXME #1578 make this available through chainspec
		gossip_duration: Duration::from_millis(333),
		justification_period: 512,
		name: Some(name),
		observer_enabled: false,
		keystore,
		local_role: role,
		telemetry: telemetry.as_ref().map(|x| x.handle()),
	};

	if enable_grandpa {
		// start the full GRANDPA voter
		// NOTE: non-authorities could run the GRANDPA observer protocol, but at
		// this point the full voter should provide better guarantees of block
		// and vote data availability than the observer. The observer has not
		// been tested extensively yet and having most nodes in a network run it
		// could lead to finality stalls.
		let grandpa_config = sc_finality_grandpa::GrandpaParams {
			config: grandpa_config,
			link: grandpa_link,
			network,
			voting_rule: sc_finality_grandpa::VotingRulesBuilder::default().build(),
			prometheus_registry,
			shared_voter_state: SharedVoterState::empty(),
			telemetry: telemetry.as_ref().map(|x| x.handle()),
		};

		// the GRANDPA voter task is considered infallible, i.e.
		// if it fails we take down the service with it.
		task_manager.spawn_essential_handle().spawn_blocking(
			"grandpa-voter",
			sc_finality_grandpa::run_grandpa_voter(grandpa_config)?,
		);
	}

	network_starter.start_network();
	Ok(task_manager)
}

/// Builds a new service for a light client.
pub fn new_light(mut config: Configuration) -> Result<TaskManager, ServiceError> {
	let telemetry = config
		.telemetry_endpoints
		.clone()
		.filter(|x| !x.is_empty())
		.map(|endpoints| -> Result<_, sc_telemetry::Error> {
			let worker = TelemetryWorker::new(16)?;
			let telemetry = worker.handle().new_telemetry(endpoints);
			Ok((worker, telemetry))
		})
		.transpose()?;

<<<<<<< HEAD
	let (client, backend, keystore_container, mut task_manager, on_demand) =
		sc_service::new_light_parts::<Block, RuntimeApi, Executor>(
			&config,
			telemetry.as_ref().map(|(_, telemetry)| telemetry.handle()),
=======
	let executor = NativeElseWasmExecutor::<ExecutorDispatch>::new(
		config.wasm_method,
		config.default_heap_pages,
		config.max_runtime_instances,
	);

	let (client, backend, keystore_container, mut task_manager, on_demand) =
		sc_service::new_light_parts::<Block, RuntimeApi, _>(
			&config,
			telemetry.as_ref().map(|(_, telemetry)| telemetry.handle()),
			executor,
>>>>>>> 865c0c01
		)?;

	let mut telemetry = telemetry.map(|(worker, telemetry)| {
		task_manager.spawn_handle().spawn("telemetry", worker.run());
		telemetry
	});

	config.network.extra_sets.push(sc_finality_grandpa::grandpa_peers_set_config());

	let select_chain = sc_consensus::LongestChain::new(backend.clone());

	let transaction_pool = Arc::new(sc_transaction_pool::BasicPool::new_light(
		config.transaction_pool.clone(),
		config.prometheus_registry(),
		task_manager.spawn_essential_handle(),
		client.clone(),
		on_demand.clone(),
	));

	let (grandpa_block_import, grandpa_link) = sc_finality_grandpa::block_import(
		client.clone(),
		&(client.clone() as Arc<_>),
		select_chain.clone(),
		telemetry.as_ref().map(|x| x.handle()),
	)?;

	let slot_duration = sc_consensus_aura::slot_duration(&*client)?.slot_duration();

	let import_queue =
		sc_consensus_aura::import_queue::<AuraPair, _, _, _, _, _, _>(ImportQueueParams {
			block_import: grandpa_block_import.clone(),
			justification_import: Some(Box::new(grandpa_block_import.clone())),
			client: client.clone(),
			create_inherent_data_providers: move |_, ()| async move {
				let timestamp = sp_timestamp::InherentDataProvider::from_system_time();

				let slot =
					sp_consensus_aura::inherents::InherentDataProvider::from_timestamp_and_duration(
						*timestamp,
						slot_duration,
					);

				Ok((timestamp, slot))
			},
			spawner: &task_manager.spawn_essential_handle(),
			can_author_with: sp_consensus::NeverCanAuthor,
			registry: config.prometheus_registry(),
			check_for_equivocation: Default::default(),
			telemetry: telemetry.as_ref().map(|x| x.handle()),
		})?;

<<<<<<< HEAD
=======
	let warp_sync = Arc::new(sc_finality_grandpa::warp_proof::NetworkProvider::new(
		backend.clone(),
		grandpa_link.shared_authority_set().clone(),
	));

>>>>>>> 865c0c01
	let (network, system_rpc_tx, network_starter) =
		sc_service::build_network(sc_service::BuildNetworkParams {
			config: &config,
			client: client.clone(),
			transaction_pool: transaction_pool.clone(),
			spawn_handle: task_manager.spawn_handle(),
			import_queue,
			on_demand: Some(on_demand.clone()),
			block_announce_validator_builder: None,
			warp_sync: Some(warp_sync),
		})?;

	if config.offchain_worker.enabled {
		sc_service::build_offchain_workers(
			&config,
			task_manager.spawn_handle(),
			client.clone(),
			network.clone(),
		);
	}

	let enable_grandpa = !config.disable_grandpa;
	if enable_grandpa {
		let name = config.network.node_name.clone();

		let config = sc_finality_grandpa::Config {
			gossip_duration: std::time::Duration::from_millis(333),
			justification_period: 512,
			name: Some(name),
			observer_enabled: false,
			keystore: None,
			local_role: config.role.clone(),
			telemetry: telemetry.as_ref().map(|x| x.handle()),
		};

		task_manager.spawn_handle().spawn_blocking(
			"grandpa-observer",
			sc_finality_grandpa::run_grandpa_observer(config, grandpa_link, network.clone())?,
		);
	}

	sc_service::spawn_tasks(sc_service::SpawnTasksParams {
		remote_blockchain: Some(backend.remote_blockchain()),
		transaction_pool,
		task_manager: &mut task_manager,
		on_demand: Some(on_demand),
		rpc_extensions_builder: Box::new(|_, _| Ok(())),
		config,
		client,
		keystore: keystore_container.sync_keystore(),
		backend,
		network,
		system_rpc_tx,
		telemetry: telemetry.as_mut(),
	})?;

	network_starter.start_network();
	Ok(task_manager)
}<|MERGE_RESOLUTION|>--- conflicted
+++ resolved
@@ -3,12 +3,7 @@
 use node_template_runtime::{self, opaque::Block, RuntimeApi};
 use sc_client_api::{ExecutorProvider, RemoteBackend};
 use sc_consensus_aura::{ImportQueueParams, SlotProportion, StartAuraParams};
-<<<<<<< HEAD
-use sc_executor::native_executor_instance;
-pub use sc_executor::NativeExecutor;
-=======
 pub use sc_executor::NativeElseWasmExecutor;
->>>>>>> 865c0c01
 use sc_finality_grandpa::SharedVoterState;
 use sc_keystore::LocalKeystore;
 use sc_service::{error::Error as ServiceError, Configuration, TaskManager};
@@ -73,13 +68,6 @@
 			Ok((worker, telemetry))
 		})
 		.transpose()?;
-<<<<<<< HEAD
-
-	let (client, backend, keystore_container, task_manager) =
-		sc_service::new_full_parts::<Block, RuntimeApi, Executor>(
-			&config,
-			telemetry.as_ref().map(|(_, telemetry)| telemetry.handle()),
-=======
 
 	let executor = NativeElseWasmExecutor::<ExecutorDispatch>::new(
 		config.wasm_method,
@@ -92,7 +80,6 @@
 			&config,
 			telemetry.as_ref().map(|(_, telemetry)| telemetry.handle()),
 			executor,
->>>>>>> 865c0c01
 		)?;
 	let client = Arc::new(client);
 
@@ -357,12 +344,6 @@
 		})
 		.transpose()?;
 
-<<<<<<< HEAD
-	let (client, backend, keystore_container, mut task_manager, on_demand) =
-		sc_service::new_light_parts::<Block, RuntimeApi, Executor>(
-			&config,
-			telemetry.as_ref().map(|(_, telemetry)| telemetry.handle()),
-=======
 	let executor = NativeElseWasmExecutor::<ExecutorDispatch>::new(
 		config.wasm_method,
 		config.default_heap_pages,
@@ -374,7 +355,6 @@
 			&config,
 			telemetry.as_ref().map(|(_, telemetry)| telemetry.handle()),
 			executor,
->>>>>>> 865c0c01
 		)?;
 
 	let mut telemetry = telemetry.map(|(worker, telemetry)| {
@@ -426,14 +406,11 @@
 			telemetry: telemetry.as_ref().map(|x| x.handle()),
 		})?;
 
-<<<<<<< HEAD
-=======
 	let warp_sync = Arc::new(sc_finality_grandpa::warp_proof::NetworkProvider::new(
 		backend.clone(),
 		grandpa_link.shared_authority_set().clone(),
 	));
 
->>>>>>> 865c0c01
 	let (network, system_rpc_tx, network_starter) =
 		sc_service::build_network(sc_service::BuildNetworkParams {
 			config: &config,
