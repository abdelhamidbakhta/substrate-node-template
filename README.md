# Substrate Node Template

[![Try on playground](https://img.shields.io/badge/Playground-Node_Template-brightgreen?logo=Parity%20Substrate)](https://docs.substrate.io/playground/) [![Matrix](https://img.shields.io/matrix/substrate-technical:matrix.org)](https://matrix.to/#/#substrate-technical:matrix.org)

A fresh FRAME-based [Substrate](https://www.substrate.io/) node, ready for hacking :rocket:

## Getting Started

Follow the steps below to get started with the Node Template, or get it up and running right from
your browser in just a few clicks using
the [Substrate Playground](https://docs.substrate.io/playground/) :hammer_and_wrench:

### Using Nix

Install [nix](https://nixos.org/) and optionally [direnv](https://github.com/direnv/direnv) and
[lorri](https://github.com/target/lorri) for a fully plug and play experience for setting up the
development environment. To get all the correct dependencies activate direnv `direnv allow` and
lorri `lorri shell`.

### Rust Setup

First, complete the [basic Rust setup instructions](./docs/rust-setup.md).

### Run

Use Rust's native `cargo` command to build and launch the template node:

```sh
cargo run --release -- --dev --tmp
```

### Build

The `cargo run` command will perform an initial build. Use the following command to build the node
without launching it:

```sh
cargo build --release
```

### Embedded Docs

Once the project has been built, the following command can be used to explore all parameters and
subcommands:

```sh
./target/release/node-template -h
```

## Run

The provided `cargo run` command will launch a temporary node and its state will be discarded after
you terminate the process. After the project has been built, there are other ways to launch the
node.

### Single-Node Development Chain

This command will start the single-node development chain with non-persistent state:

```bash
./target/release/node-template --dev
```

Purge the development chain's state:

```bash
./target/release/node-template purge-chain --dev
```

Start the development chain with detailed logging:

```bash
RUST_BACKTRACE=1 ./target/release/node-template -ldebug --dev
```

> Development chain means that the state of our chain will be in a tmp folder while the nodes are
> running. Also, **alice** account will be authority and sudo account as declared in the
> [genesis state](https://github.com/substrate-developer-hub/substrate-node-template/blob/main/node/src/chain_spec.rs#L49).
> At the same time the following accounts will be pre-funded:
> - Alice
> - Bob 
> - Alice//stash
> - Bob//stash

In case of being interested in maintaining the chain' state between runs a base path must be added
so the db can be stored in the provided folder instead of a temporal one. We could use this folder 
to store different chain databases, as a different folder will be created per different chain that
is ran. The following commands shows how to use a newly created folder as our db base path.

```bash
// Create a folder to use as the db base path
$ mkdir my-chain-state

// Use of that folder to store the chain state
$ ./target/release/node-template --dev --base-path ./my-chain-state/

// Check the folder structure created inside the base path after running the chain
$ ls ./my-chain-state
chains
$ ls ./my-chain-state/chains/
dev
$ ls ./my-chain-state/chains/dev
db keystore network
```


### Connect with Polkadot-JS Apps Front-end

Once the node template is running locally, you can connect it with **Polkadot-JS Apps** front-end
to interact with your chain. [Click
here](https://polkadot.js.org/apps/#/explorer?rpc=ws://localhost:9944) connecting the Apps to your
local node template.

### Multi-Node Local Testnet

If you want to see the multi-node consensus algorithm in action, refer to our
<<<<<<< HEAD
[Start a Private Network tutorial](https://substrate.io/docs/en/tutorials/start-a-private-network/).
=======
[Start a Private Network tutorial](https://docs.substrate.io/tutorials/v3/private-network).
>>>>>>> b53da9f4

## Template Structure

A Substrate project such as this consists of a number of components that are spread across a few
directories.

### Node

A blockchain node is an application that allows users to participate in a blockchain network.
Substrate-based blockchain nodes expose a number of capabilities:

- Networking: Substrate nodes use the [`libp2p`](https://libp2p.io/) networking stack to allow the
  nodes in the network to communicate with one another.
- Consensus: Blockchains must have a way to come to
<<<<<<< HEAD
  [consensus](https://substrate.io/docs/en/knowledgebase/advanced/consensus) on the state of the
=======
  [consensus](https://docs.substrate.io/v3/advanced/consensus) on the state of the
>>>>>>> b53da9f4
  network. Substrate makes it possible to supply custom consensus engines and also ships with
  several consensus mechanisms that have been built on top of
  [Web3 Foundation research](https://research.web3.foundation/en/latest/polkadot/NPoS/index.html).
- RPC Server: A remote procedure call (RPC) server is used to interact with Substrate nodes.

There are several files in the `node` directory - take special note of the following:

- [`chain_spec.rs`](./node/src/chain_spec.rs): A
<<<<<<< HEAD
  [chain specification](https://substrate.io/docs/en/knowledgebase/integrate/chain-spec) is a
=======
  [chain specification](https://docs.substrate.io/v3/runtime/chain-specs) is a
>>>>>>> b53da9f4
  source code file that defines a Substrate chain's initial (genesis) state. Chain specifications
  are useful for development and testing, and critical when architecting the launch of a
  production chain. Take note of the `development_config` and `testnet_genesis` functions, which
  are used to define the genesis state for the local development chain configuration. These
  functions identify some
<<<<<<< HEAD
  [well-known accounts](https://substrate.io/docs/en/knowledgebase/integrate/subkey#well-known-keys)
=======
  [well-known accounts](https://docs.substrate.io/v3/tools/subkey#well-known-keys)
>>>>>>> b53da9f4
  and use them to configure the blockchain's initial state.
- [`service.rs`](./node/src/service.rs): This file defines the node implementation. Take note of
  the libraries that this file imports and the names of the functions it invokes. In particular,
  there are references to consensus-related topics, such as the
<<<<<<< HEAD
  [longest chain rule](https://substrate.io/docs/en/knowledgebase/advanced/consensus#longest-chain-rule),
  the [Aura](https://substrate.io/docs/en/knowledgebase/advanced/consensus#aura) block authoring
  mechanism and the
  [GRANDPA](https://substrate.io/docs/en/knowledgebase/advanced/consensus#grandpa) finality
=======
  [longest chain rule](https://docs.substrate.io/v3/advanced/consensus#longest-chain-rule),
  the [Aura](https://docs.substrate.io/v3/advanced/consensus#aura) block authoring
  mechanism and the
  [GRANDPA](https://docs.substrate.io/v3/advanced/consensus#grandpa) finality
>>>>>>> b53da9f4
  gadget.

After the node has been [built](#build), refer to the embedded documentation to learn more about the
capabilities and configuration parameters that it exposes:

```shell
./target/release/node-template --help
```

### Runtime

In Substrate, the terms
<<<<<<< HEAD
"[runtime](https://substrate.io/docs/en/knowledgebase/getting-started/glossary#runtime)" and
"[state transition function](https://substrate.io/docs/en/knowledgebase/getting-started/glossary#stf-state-transition-function)"
are analogous - they refer to the core logic of the blockchain that is responsible for validating
blocks and executing the state changes they define. The Substrate project in this repository uses
the [FRAME](https://substrate.io/docs/en/knowledgebase/runtime/frame) framework to construct a
blockchain runtime. FRAME allows runtime developers to declare domain-specific logic in modules
called "pallets". At the heart of FRAME is a helpful
[macro language](https://substrate.io/docs/en/knowledgebase/runtime/macros) that makes it easy to
=======
"[runtime](https://docs.substrate.io/v3/getting-started/glossary#runtime)" and
"[state transition function](https://docs.substrate.io/v3/getting-started/glossary#state-transition-function-stf)"
are analogous - they refer to the core logic of the blockchain that is responsible for validating
blocks and executing the state changes they define. The Substrate project in this repository uses
the [FRAME](https://docs.substrate.io/v3/runtime/frame) framework to construct a
blockchain runtime. FRAME allows runtime developers to declare domain-specific logic in modules
called "pallets". At the heart of FRAME is a helpful
[macro language](https://docs.substrate.io/v3/runtime/macros) that makes it easy to
>>>>>>> b53da9f4
create pallets and flexibly compose them to create blockchains that can address
[a variety of needs](https://www.substrate.io/substrate-users/).

Review the [FRAME runtime implementation](./runtime/src/lib.rs) included in this template and note
the following:

- This file configures several pallets to include in the runtime. Each pallet configuration is
  defined by a code block that begins with `impl $PALLET_NAME::Config for Runtime`.
- The pallets are composed into a single runtime by way of the
  [`construct_runtime!`](https://crates.parity.io/frame_support/macro.construct_runtime.html)
  macro, which is part of the core
<<<<<<< HEAD
  [FRAME Support](https://substrate.io/docs/en/knowledgebase/runtime/frame#support-library)
=======
  [FRAME Support](https://docs.substrate.io/v3/runtime/frame#support-crate)
>>>>>>> b53da9f4
  library.

### Pallets

The runtime in this project is constructed using many FRAME pallets that ship with the
[core Substrate repository](https://github.com/paritytech/substrate/tree/master/frame) and a
template pallet that is [defined in the `pallets`](./pallets/template/src/lib.rs) directory.

A FRAME pallet is compromised of a number of blockchain primitives:

- Storage: FRAME defines a rich set of powerful
<<<<<<< HEAD
  [storage abstractions](https://substrate.io/docs/en/knowledgebase/runtime/storage) that makes
=======
  [storage abstractions](https://docs.substrate.io/v3/runtime/storage) that makes
>>>>>>> b53da9f4
  it easy to use Substrate's efficient key-value database to manage the evolving state of a
  blockchain.
- Dispatchables: FRAME pallets define special types of functions that can be invoked (dispatched)
  from outside of the runtime in order to update its state.
<<<<<<< HEAD
- Events: Substrate uses [events](https://substrate.io/docs/en/knowledgebase/runtime/events) to
  notify users of important changes in the runtime.
=======
- Events: Substrate uses [events and errors](https://docs.substrate.io/v3/runtime/events-and-errors)
  to notify users of important changes in the runtime.
>>>>>>> b53da9f4
- Errors: When a dispatchable fails, it returns an error.
- Config: The `Config` configuration interface is used to define the types and parameters upon
  which a FRAME pallet depends.

### Run in Docker

First, install [Docker](https://docs.docker.com/get-docker/) and
[Docker Compose](https://docs.docker.com/compose/install/).

Then run the following command to start a single node development chain.

```bash
./scripts/docker_run.sh
```

This command will firstly compile your code, and then start a local development network. You can
also replace the default command
(`cargo build --release && ./target/release/node-template --dev --ws-external`)
by appending your own. A few useful ones are as follow.

```bash
# Run Substrate node without re-compiling
./scripts/docker_run.sh ./target/release/node-template --dev --ws-external

# Purge the local dev chain
./scripts/docker_run.sh ./target/release/node-template purge-chain --dev

# Check whether the code is compilable
./scripts/docker_run.sh cargo check
```<|MERGE_RESOLUTION|>--- conflicted
+++ resolved
@@ -114,11 +114,7 @@
 ### Multi-Node Local Testnet
 
 If you want to see the multi-node consensus algorithm in action, refer to our
-<<<<<<< HEAD
-[Start a Private Network tutorial](https://substrate.io/docs/en/tutorials/start-a-private-network/).
-=======
 [Start a Private Network tutorial](https://docs.substrate.io/tutorials/v3/private-network).
->>>>>>> b53da9f4
 
 ## Template Structure
 
@@ -133,11 +129,7 @@
 - Networking: Substrate nodes use the [`libp2p`](https://libp2p.io/) networking stack to allow the
   nodes in the network to communicate with one another.
 - Consensus: Blockchains must have a way to come to
-<<<<<<< HEAD
-  [consensus](https://substrate.io/docs/en/knowledgebase/advanced/consensus) on the state of the
-=======
   [consensus](https://docs.substrate.io/v3/advanced/consensus) on the state of the
->>>>>>> b53da9f4
   network. Substrate makes it possible to supply custom consensus engines and also ships with
   several consensus mechanisms that have been built on top of
   [Web3 Foundation research](https://research.web3.foundation/en/latest/polkadot/NPoS/index.html).
@@ -146,36 +138,21 @@
 There are several files in the `node` directory - take special note of the following:
 
 - [`chain_spec.rs`](./node/src/chain_spec.rs): A
-<<<<<<< HEAD
-  [chain specification](https://substrate.io/docs/en/knowledgebase/integrate/chain-spec) is a
-=======
   [chain specification](https://docs.substrate.io/v3/runtime/chain-specs) is a
->>>>>>> b53da9f4
   source code file that defines a Substrate chain's initial (genesis) state. Chain specifications
   are useful for development and testing, and critical when architecting the launch of a
   production chain. Take note of the `development_config` and `testnet_genesis` functions, which
   are used to define the genesis state for the local development chain configuration. These
   functions identify some
-<<<<<<< HEAD
-  [well-known accounts](https://substrate.io/docs/en/knowledgebase/integrate/subkey#well-known-keys)
-=======
   [well-known accounts](https://docs.substrate.io/v3/tools/subkey#well-known-keys)
->>>>>>> b53da9f4
   and use them to configure the blockchain's initial state.
 - [`service.rs`](./node/src/service.rs): This file defines the node implementation. Take note of
   the libraries that this file imports and the names of the functions it invokes. In particular,
   there are references to consensus-related topics, such as the
-<<<<<<< HEAD
-  [longest chain rule](https://substrate.io/docs/en/knowledgebase/advanced/consensus#longest-chain-rule),
-  the [Aura](https://substrate.io/docs/en/knowledgebase/advanced/consensus#aura) block authoring
-  mechanism and the
-  [GRANDPA](https://substrate.io/docs/en/knowledgebase/advanced/consensus#grandpa) finality
-=======
   [longest chain rule](https://docs.substrate.io/v3/advanced/consensus#longest-chain-rule),
   the [Aura](https://docs.substrate.io/v3/advanced/consensus#aura) block authoring
   mechanism and the
   [GRANDPA](https://docs.substrate.io/v3/advanced/consensus#grandpa) finality
->>>>>>> b53da9f4
   gadget.
 
 After the node has been [built](#build), refer to the embedded documentation to learn more about the
@@ -188,16 +165,6 @@
 ### Runtime
 
 In Substrate, the terms
-<<<<<<< HEAD
-"[runtime](https://substrate.io/docs/en/knowledgebase/getting-started/glossary#runtime)" and
-"[state transition function](https://substrate.io/docs/en/knowledgebase/getting-started/glossary#stf-state-transition-function)"
-are analogous - they refer to the core logic of the blockchain that is responsible for validating
-blocks and executing the state changes they define. The Substrate project in this repository uses
-the [FRAME](https://substrate.io/docs/en/knowledgebase/runtime/frame) framework to construct a
-blockchain runtime. FRAME allows runtime developers to declare domain-specific logic in modules
-called "pallets". At the heart of FRAME is a helpful
-[macro language](https://substrate.io/docs/en/knowledgebase/runtime/macros) that makes it easy to
-=======
 "[runtime](https://docs.substrate.io/v3/getting-started/glossary#runtime)" and
 "[state transition function](https://docs.substrate.io/v3/getting-started/glossary#state-transition-function-stf)"
 are analogous - they refer to the core logic of the blockchain that is responsible for validating
@@ -206,7 +173,6 @@
 blockchain runtime. FRAME allows runtime developers to declare domain-specific logic in modules
 called "pallets". At the heart of FRAME is a helpful
 [macro language](https://docs.substrate.io/v3/runtime/macros) that makes it easy to
->>>>>>> b53da9f4
 create pallets and flexibly compose them to create blockchains that can address
 [a variety of needs](https://www.substrate.io/substrate-users/).
 
@@ -218,11 +184,7 @@
 - The pallets are composed into a single runtime by way of the
   [`construct_runtime!`](https://crates.parity.io/frame_support/macro.construct_runtime.html)
   macro, which is part of the core
-<<<<<<< HEAD
-  [FRAME Support](https://substrate.io/docs/en/knowledgebase/runtime/frame#support-library)
-=======
   [FRAME Support](https://docs.substrate.io/v3/runtime/frame#support-crate)
->>>>>>> b53da9f4
   library.
 
 ### Pallets
@@ -234,22 +196,13 @@
 A FRAME pallet is compromised of a number of blockchain primitives:
 
 - Storage: FRAME defines a rich set of powerful
-<<<<<<< HEAD
-  [storage abstractions](https://substrate.io/docs/en/knowledgebase/runtime/storage) that makes
-=======
   [storage abstractions](https://docs.substrate.io/v3/runtime/storage) that makes
->>>>>>> b53da9f4
   it easy to use Substrate's efficient key-value database to manage the evolving state of a
   blockchain.
 - Dispatchables: FRAME pallets define special types of functions that can be invoked (dispatched)
   from outside of the runtime in order to update its state.
-<<<<<<< HEAD
-- Events: Substrate uses [events](https://substrate.io/docs/en/knowledgebase/runtime/events) to
-  notify users of important changes in the runtime.
-=======
 - Events: Substrate uses [events and errors](https://docs.substrate.io/v3/runtime/events-and-errors)
   to notify users of important changes in the runtime.
->>>>>>> b53da9f4
 - Errors: When a dispatchable fails, it returns an error.
 - Config: The `Config` configuration interface is used to define the types and parameters upon
   which a FRAME pallet depends.
